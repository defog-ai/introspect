--- conflicted
+++ resolved
@@ -8,34 +8,6 @@
     networks:
       - agents-network
 
-<<<<<<< HEAD
-=======
-  agents-python-server:
-    environment:
-      - DEFOG_API_KEY=${DEFOG_API_KEY}
-      - DEFOG_BASE_URL=${DEFOG_BASE_URL:-https://api.defog.ai}
-      - DEFOG_GENERATE_URL=${DEFOG_GENERATE_URL:-https://api.defog.ai/generate_query_chat}
-      - GOOGLE_CLIENT_ID=${GOOGLE_CLIENT_ID}
-      - SLACK_BOT_TOKEN=${SLACK_BOT_TOKEN}
-    build:
-      context: .
-      dockerfile: dockerfile.agents-python-server
-      args:
-        OPENAI_API_KEY: "${OPENAI_API_KEY:-}"
-    restart: always
-    volumes:
-      - agents-assets:/agents-assets/
-
-    networks:
-      - agents-network
-
-    logging:
-      driver: fluentd
-      options:
-        fluentd-address: 34.133.235.56:443
-        tag: defog.local.python-server
-
->>>>>>> a06eecb7
   agents-partykit:
     build:
       context: .
@@ -63,7 +35,6 @@
     volumes:
       - agents-postgres:/var/lib/postgresql/data
 
-<<<<<<< HEAD
   agents-redis:
     build:
       context: .
@@ -74,6 +45,12 @@
       - agents-redis:/data
   
   agents-python-server:
+    environment:
+      - DEFOG_API_KEY=${DEFOG_API_KEY}
+      - DEFOG_BASE_URL=${DEFOG_BASE_URL:-https://api.defog.ai}
+      - DEFOG_GENERATE_URL=${DEFOG_GENERATE_URL:-https://api.defog.ai/generate_query_chat}
+      - GOOGLE_CLIENT_ID=${GOOGLE_CLIENT_ID}
+      - SLACK_BOT_TOKEN=${SLACK_BOT_TOKEN}
     build:
       context: .
       dockerfile: dockerfile.agents-python-server
@@ -96,8 +73,7 @@
         fluentd-address: 34.133.235.56:443
         tag: defog.local.python-server
   
-=======
->>>>>>> a06eecb7
+
   agents-nginx:
     build:
       context: .
