--- conflicted
+++ resolved
@@ -282,34 +282,6 @@
 
             {!activeAnalysisId && (
               <div className="h-full flex flex-col place-content-center w-full m-auto relative z-[1]">
-<<<<<<< HEAD
-                <div className="m-auto">
-                  <p className="text-gray-400 cursor-default font-bold text-base">
-                    Quickstart
-                  </p>
-
-                  <div className="text-gray-400 flex flex-col text-sm">
-                    {predefinedQuestions.map((question, i) => (
-                      <div
-                        className="cursor-pointer border-b w-max pr-1 mb-1 hover:text-gray-600"
-                        key={i}
-                        onClick={(ev) => {
-                          ev.preventDefault();
-                          ev.stopPropagation();
-
-                          handleSubmit(
-                            sentenceCase(question),
-                            activeRootAnalysisId,
-                            !activeRootAnalysisId,
-                            activeAnalysisId
-                          );
-                        }}
-                      >
-                        <span className="">{sentenceCase(question)}</span>
-                      </div>
-                    ))}
-                  </div>
-=======
                 {didUploadFile !== true ? (
                   <div className="text-center">
                     <p className="text-gray-400 cursor-default font-bold">
@@ -343,7 +315,7 @@
                 <div className="mt-5 m-auto">
                   <label
                     className="block mb-2 text-sm font-medium text-gray-900 dark:text-white"
-                    for="file_input"
+                    htmlFor="file_input"
                   >
                     Upload file
                   </label>
@@ -387,7 +359,6 @@
                   {didUploadFile === true ? (
                     <Table rows={tableData} columns={tableColumns} />
                   ) : null}
->>>>>>> 55ff55c3
                 </div>
               </div>
             )}
