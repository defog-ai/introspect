--- conflicted
+++ resolved
@@ -34,12 +34,8 @@
     OPTIMIZATION,
 ]
 DEFOG_BASE_URL = os.environ.get("DEFOG_BASE_URL", "https://api.defog.ai")
-<<<<<<< HEAD
-PARSED_SCHEMA = "parsed"  # schema name to store parsed tables
-=======
 PARSED_SCHEMA = "parsed" # schema name to store parsed tables
 INTERNAL_DB = os.environ.get("INTERNAL_DB", "postgres") 
->>>>>>> 2240fb0d
 # celery requires a different logger object. we can still reuse utils_logging
 # which just assumes a LOGGER object is defined
 LOGGER = get_task_logger(__name__)
@@ -267,16 +263,9 @@
     LOGGER.debug("Got the following sources:")
     sources = []
     for source in inputs["sources"]:
-<<<<<<< HEAD
-        link = source.get("link", "")
-        if link.startswith("http"):
-            source["type"] = "webpage"
-        elif link.endswith(".pdf"):
-=======
         if source["link"].startswith("http"):
             source["type"] = "webpage"
         elif source["link"].endswith(".pdf"):
->>>>>>> 2240fb0d
             source["type"] = "pdf"
         sources.append(source)
         LOGGER.debug(f"{source}")
