--- conflicted
+++ resolved
@@ -236,7 +236,6 @@
     # Create tables in the database
     metadata.create_all(engine)
 
-<<<<<<< HEAD
     imported_tables_db = os.environ.get("IMPORTED_TABLES_DBNAME", "postgres")
     if imported_tables_db == "" or imported_tables_db is None:
         imported_tables_db = "postgres"
@@ -260,28 +259,6 @@
             print(f"Database {imported_tables_db} already exists")
         cur.close()
         conn.close()
-=======
-    imported_tables_db = os.environ.get("IMPORTED_TABLES_DBNAME", "imported_tables")
-    if imported_tables_db == "" or imported_tables_db is None:
-        imported_tables_db = "postgres"
-    print(f"Creating database {imported_tables_db}")
-    # create psycopg2 connection
-    conn = psycopg2.connect(
-        dbname=db_creds["database"],
-        user=db_creds["user"],
-        password=db_creds["password"],
-        host=db_creds["host"],
-        port=db_creds["port"],
-    )
-    conn.autocommit = True
-    try:
-        cur = conn.cursor()
-        cur.execute(f"CREATE DATABASE {imported_tables_db}")
-        print(f"Created database {imported_tables_db}")
-    except psycopg2.errors.DuplicateDatabase:
-        print(f"Database {imported_tables_db} already exists")
-    conn.close()
->>>>>>> 06e364fe
 
 
 def create_sqlserver_tables():
