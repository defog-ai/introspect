--- conflicted
+++ resolved
@@ -160,13 +160,8 @@
                             "direct_parent_analysis": self.direct_parent_analysis,
                             "api_key": self.dfg_api_key,
                             "plan_id": self.analysis_id,
-<<<<<<< HEAD
-                            "api_endpoint": "http://34.216.130.139:5173/v1/",
-                            "model_name": "defog/agents-llama-8b-instruct",
-=======
                             "llm_server_url": llm_server_url,
                             "model_name": os.environ.get("LLM_MODEL_NAME", None),
->>>>>>> 9b8b5c14
                         }
                         ans = await asyncio.to_thread(requests.post, url, json=payload)
 
