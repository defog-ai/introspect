--- conflicted
+++ resolved
@@ -255,10 +255,7 @@
     """
     Request model for performing a web search.
     """
-<<<<<<< HEAD
-
-    question: str
-=======
+
     question: str
 
 
@@ -328,5 +325,4 @@
     tool_description: Optional[str] = None
     input_model: Optional[str] = None
     tool_code: str
-    test_input: Optional[Any] = None
->>>>>>> f8cb5ef3
+    test_input: Optional[Any] = None